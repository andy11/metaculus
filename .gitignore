# Byte-compiled / optimized / DLL files
__pycache__/
*.py[cod]
*$py.class

# C extensions
*.so

# Distribution / packaging
.Python
build/
develop-eggs/
dist/
downloads/
eggs/
.eggs/
lib/
lib64/
parts/
sdist/
var/
wheels/
share/python-wheels/
*.egg-info/
.installed.cfg
*.egg
MANIFEST

# PyInstaller
#  Usually these files are written by a python script from a template
#  before PyInstaller builds the exe, so as to inject date/other infos into it.
*.manifest
*.spec

# Installer logs
pip-log.txt
pip-delete-this-directory.txt

# Unit test / coverage reports
htmlcov/
.tox/
.nox/
.coverage
.coverage.*
.cache
nosetests.xml
coverage.xml
*.cover
*.py,cover
.hypothesis/
.pytest_cache/
cover/
.testmondata

# Translations
*.mo
*.pot

# Django stuff:
*.log
local_settings.py
db.sqlite3
db.sqlite3-journal

# Flask stuff:
instance/
.webassets-cache

# Scrapy stuff:
.scrapy

# Sphinx documentation
docs/_build/

# PyBuilder
.pybuilder/
target/

# Jupyter Notebook
.ipynb_checkpoints
*/exports

# IPython
profile_default/
ipython_config.py

# R
*.RData
*.Rhistory

# pyenv
#   For a library or package, you might want to ignore these files since the code is
#   intended to run in multiple environments; otherwise, check them in:
# .python-version

# pipenv
#   According to pypa/pipenv#598, it is recommended to include Pipfile.lock in version control.
#   However, in case of collaboration, if having platform-specific dependencies or dependencies
#   having no cross-platform support, pipenv may install dependencies that don't work, or not
#   install all needed dependencies.
#Pipfile.lock

# PEP 582; used by e.g. github.com/David-OConnor/pyflow
__pypackages__/

# Celery stuff
celerybeat-schedule
celerybeat.pid

# SageMath parsed files
*.sage.py

# Environments
.env
.venv
env/
venv/
ENV/
env.bak/
venv.bak/

# Spyder project settings
.spyderproject
.spyproject

# Rope project settings
.ropeproject

# mkdocs documentation
/site

# mypy
.mypy_cache/
.dmypy.json
dmypy.json

# Pyre type checker
.pyre/

# pytype static type analyzer
.pytype/

# Cython debug symbols
cython_debug/

.idea/
.DS_Store
node_modules/

# Misc
*.DS_Store
analytics/*.png
.vscode
*.swp
*.swo

# Dumps
some_data.csv
*.dump

profile.dump
.env.sh
<<<<<<< HEAD

=======
>>>>>>> c4e90365
staticfiles<|MERGE_RESOLUTION|>--- conflicted
+++ resolved
@@ -160,8 +160,4 @@
 
 profile.dump
 .env.sh
-<<<<<<< HEAD
-
-=======
->>>>>>> c4e90365
 staticfiles