from dataclasses import dataclass, asdict

from comments.models import Comment
from notifications.models import Notification
from notifications.utils import generate_email_comment_preview_text
from posts.models import Post, PostSubscription
from users.models import User
from utils.dtypes import dataclass_from_dict
from utils.email import send_email_with_template
from utils.frontend import build_post_comment_url


@dataclass
class NotificationPostParams:
    post_id: int
    post_title: str

    @classmethod
    def from_post(cls, post: Post):
        return NotificationPostParams(post_id=post.id, post_title=post.title)


class NotificationTypeBase:
    type: str
    email_template: str = None

    @dataclass
    class ParamsType:
        pass

    @classmethod
    def send(cls, recipient: User, params: ParamsType):
        # Create notification object
        notification = Notification.objects.create(
            type=cls.type, recipient=recipient, params=asdict(params)
        )

        return notification

    @classmethod
    def generate_subject_group(cls, recipient: User):
        """
        Generates subject for group emails
        """

        raise NotImplementedError()

    @classmethod
    def get_email_context_group(cls, notifications: list[Notification]):
        return {
            "recipient": notifications[0].recipient,
            "params": [dataclass_from_dict(cls.ParamsType, n) for n in notifications],
        }

    @classmethod
    def send_email_group(cls, notifications: list[Notification]):
        """
        Sends group emails
        """

        if not cls.email_template:
            return

        if not notifications:
            raise ValueError("Notification list cannot be empty")

        recipient = notifications[0].recipient
        context = cls.get_email_context_group(notifications)

        return send_email_with_template(
            recipient.email,
            cls.generate_subject_group(recipient),
            cls.email_template,
            context=context,
        )


class NotificationNewComments(NotificationTypeBase):
    type = "post_new_comments"
    email_template = "emails/post_new_comments.html"

    @dataclass
    class ParamsType:
        post: NotificationPostParams
        new_comments_count: int
        new_comment_ids: list[int]

    @classmethod
    def get_comments(cls, recipient_username, new_comment_ids: list[int]):
        """
        Extracts comments list from new_comment_ids
        """

        comments = (
            (
                Comment.objects.filter(is_soft_deleted=False)
                .filter(pk__in=new_comment_ids)
                .order_by("-created_at")
            )
            .select_related("author", "on_post")
            .only("id", "text", "author__username", "on_post__title")
        )

        post_has_mention = False
        data = []

        for comment in comments:
            preview_text, has_mention = generate_email_comment_preview_text(
                comment.text, recipient_username
            )

            if has_mention:
                post_has_mention = True

            data.append(
                {
                    "has_mention": has_mention,
                    "author_username": comment.author.username,
                    "preview_text": preview_text,
                    "url": build_post_comment_url(
                        comment.on_post_id, comment.on_post.title, comment.id
                    ),
                }
            )

        return data, post_has_mention

    @classmethod
    def get_email_context_group(cls, notifications: list[Notification]):
        comments_to_display = 8
        recipient = notifications[0].recipient
        post_notifications_map = {}

        for notification in notifications:
            post_id = notification.params["post"]["post_id"]
            preview_comments, has_mention = cls.get_comments(
                recipient.username, notification.params["new_comment_ids"]
            )

            if not post_notifications_map.get(post_id):
                post_notifications_map[post_id] = {
                    **notification.params,
                    "comments": [],
                    "has_mention": False,
                }

            post_notifications_map[post_id]["comments"] += preview_comments
            if has_mention:
                post_notifications_map[post_id]["has_mention"] = True

        notifications = list(post_notifications_map.values())

        for notification in notifications:
            # Comments with user mentions go first
            read_more_count = len(notification["comments"]) - comments_to_display

            notification["read_more_count"] = (
                read_more_count if read_more_count > 0 else 0
            )
            notification["comments"] = sorted(
                notification["comments"],
                key=lambda x: x["has_mention"],
                reverse=True,
            )[:comments_to_display]

        # Comments with mention go first
        notifications_data = sorted(
            notifications, key=lambda x: x["has_mention"], reverse=True
        )

        return {"recipient": recipient, "notifications": notifications_data}


class NotificationPostMilestone(NotificationTypeBase):
    type = "post_milestone"
    email_template = "emails/post_milestone.html"

    @dataclass
    class ParamsType:
        post: NotificationPostParams
        lifespan_pct: float

        def format_lifespan_pct(self):
            return round(self.lifespan_pct * 100, 2)


class NotificationPostStatusChange(NotificationTypeBase):
    type = "post_status_change"
    email_template = "emails/post_status_change.html"

    @dataclass
    class ParamsType:
        post: NotificationPostParams
        event: PostSubscription.PostStatusChange


class NotificationPostSpecificTime(NotificationTypeBase):
    type = "post_specific_time"
    email_template = "emails/post_specific_time.html"

    @dataclass
    class ParamsType:
        post: NotificationPostParams


class NotificationPostCPChange(NotificationTypeBase):
    type = "post_cp_change"

    @dataclass
    class ParamsType:
        post: NotificationPostParams
        cp_difference: list[tuple[float, float]]


NOTIFICATION_TYPE_REGISTRY = [
    NotificationNewComments,
    NotificationPostMilestone,
    NotificationPostStatusChange,
    NotificationPostSpecificTime,
<<<<<<< HEAD
    NotificationPostCPChange,
]
=======
]


def get_notification_handler_by_type(
    notification_type: str,
) -> type[NotificationTypeBase]:
    return next(
        cls for cls in NOTIFICATION_TYPE_REGISTRY if cls.type == notification_type
    )
>>>>>>> 47f0d4ef
<|MERGE_RESOLUTION|>--- conflicted
+++ resolved
@@ -217,10 +217,7 @@
     NotificationPostMilestone,
     NotificationPostStatusChange,
     NotificationPostSpecificTime,
-<<<<<<< HEAD
     NotificationPostCPChange,
-]
-=======
 ]
 
 
@@ -229,5 +226,4 @@
 ) -> type[NotificationTypeBase]:
     return next(
         cls for cls in NOTIFICATION_TYPE_REGISTRY if cls.type == notification_type
-    )
->>>>>>> 47f0d4ef
+    )