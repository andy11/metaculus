"use client";

import { faTrash } from "@fortawesome/free-solid-svg-icons";
import { FontAwesomeIcon } from "@fortawesome/react-fontawesome";
import { zodResolver } from "@hookform/resolvers/zod";
import { format } from "date-fns";
import { forEach } from "lodash";
import Link from "next/link";
import { useRouter } from "next/navigation";
import { useTranslations } from "next-intl";
import { title } from "process";
import { useState } from "react";
import { useForm } from "react-hook-form";
import * as z from "zod";

import Button from "@/components/ui/button";
import { FormError, Input, Textarea } from "@/components/ui/form_field";
import { Category, PostStatus, PostWithForecasts } from "@/types/post";

import BacktoCreate from "./back_to_create";
import CategoryPicker from "./category_picker";
import { createQuestionPost, updatePost } from "../actions";

type PostCreationData = {
  group_of_questions: any;
  title: string;
  categories: number[];
  default_project_id: number;
};

const groupQuestionSchema = z.object({
  title: z.string().min(4).max(200),
  group_variable: z.string().max(200),
  description: z.string().min(10),
  resolution_criteria_description: z.string().min(1),
  fine_print: z.string(),
  default_project_id: z.nullable(z.union([z.number(), z.string()])),
});

type Props = {
  subtype: "binary" | "numeric" | "date";
  tournament_id?: number;
  post?: PostWithForecasts | null;
  mode: "create" | "edit";
  allCategories: Category[];
};

const GroupForm: React.FC<Props> = ({
  subtype,
  mode,
  allCategories,
  tournament_id = null,
  post = null,
}) => {
  const router = useRouter();
  const t = useTranslations();
  const isLive =
    post?.curation_status == PostStatus.APPROVED ||
    post?.curation_status == PostStatus.OPEN;
  const isDone =
    post?.curation_status == PostStatus.RESOLVED ||
    post?.curation_status == PostStatus.CLOSED ||
    post?.curation_status == PostStatus.DELETED;

  const submitQuestion = async (data: any) => {
    if (control.getValues("default_project_id") === "") {
      control.setValue("default_project_id", null);
    }
    const labels = subQuestions.map((q) => q.label);
    if (new Set(labels).size !== labels.length) {
      alert("Duplicate sub question labels");
      return;
    }

    let break_out = false;
    const groupData = subQuestions
      .filter((x) => !x.id)
      .map((x) => {
        if (x["min"] || x["max"]) {
          if (x["max"] <= x["min"]) {
            alert("Max should be > min");
            break_out = true;
          }
        }
        if (subtype == "binary") {
          return {
            type: subtype,
            title: x.label,
            scheduled_close_time: x.scheduled_close_time,
            scheduled_resolve_time: x.scheduled_resolve_time,
          };
        } else if (subtype == "numeric") {
          return {
            type: subtype,
            title: x.label,
            scheduled_close_time: x.scheduled_close_time,
            scheduled_resolve_time: x.scheduled_resolve_time,
            min: x.min,
            max: x.max,
          };
        } else if (subtype == "date") {
          return {
            type: subtype,
            title: x.label,
            scheduled_close_time: x.scheduled_close_time,
            scheduled_resolve_time: x.scheduled_resolve_time,
            min: new Date(x.min).getTime() / 1000,
            max: new Date(x.max).getTime() / 1000,
          };
        }
      });
    if (break_out) {
      return;
    }
    const questionToDelete: number[] = [];
    if (post?.group_of_questions.questions) {
      forEach(post?.group_of_questions.questions, (sq, index) => {
        if (!subQuestions.map((x) => x.id).includes(sq.id)) {
          questionToDelete.push(sq.id);
        }
      });
    }
    let post_data: PostCreationData = {
      title: data["title"],
      default_project_id: data["default_project_id"],
      categories: categoriesList.map((x) => x.id),
      group_of_questions: {
        delete: questionToDelete,
        title: data["title"],
        fine_print: data["fine_print"],
        resolution_criteria_description:
          data["resolution_criteria_description"],
        description: data["description"],
        group_variable: data["group_variable"],
        questions: groupData,
      },
    };
    if (mode == "edit" && post) {
      const resp = await updatePost(post.id, post_data);
      router.push(`/questions/${resp.post?.id}`);
    } else {
      const resp = await createQuestionPost(post_data);
      router.push(`/questions/${resp.post?.id}`);
    }
  };

  const [subQuestions, setSubQuestions] = useState<any[]>(
    post?.group_of_questions?.questions
      ? post?.group_of_questions?.questions.map((x) => {
          return {
            id: x.id,
            scheduled_close_time: x.scheduled_close_time,
            scheduled_resolve_time: x.scheduled_resolve_time,
            label: x.title,
            max: x.max,
            min: x.min,
          };
        })
      : []
  );
  const [categoriesList, setCategoriesList] = useState<Category[]>(
    post?.projects.category ? post?.projects.category : ([] as Category[])
  );
  const [collapsedSubQuestions, setCollapsedSubQuestions] = useState<any[]>(
    subQuestions.map((x) => true)
  );

  const control = useForm({
    // @ts-ignore
    resolver: zodResolver(groupQuestionSchema),
  });

  const questionSubtypeDisplayMap: Record<
    string,
    { title: string; description: string }
  > = {
    binary: {
      title: "Binary Question Group",
      description:
        'Binary question groups contain questions that generally have the form "Will X happen?" and resolve as Yes or No.',
    },
    numeric: {
      title: "Numeric Question Group",
      description:
        "Numeric question groups contain questions that ask about the value of an unknown future quantity and resolve within a specified range.",
    },
    date: {
      title: "Date Question Group",
      description:
        "Date question groups contain questions that ask when something will happen and resolve within a specified date range.",
    },
  };

  const { title: formattedQuestionType, description: questionDescription } =
    questionSubtypeDisplayMap[subtype] || { title: subtype, description: "" };

  const inputContainerStyles = "flex flex-col gap-1.5";
  const baseInputStyles =
    "px-3 py-2 text-base border border-gray-500 rounded dark:bg-blue-950";
  const baseTextareaStyles = "border border-gray-500 rounded dark:bg-blue-950";
  const inputLabelStyles = "text-sm font-bold text-gray-600 dark:text-gray-400";
  const inputDescriptionStyles = "text-xs text-gray-700 dark:text-gray-300";
  const markdownStyles =
    "text-xs font-mono pb-0.5 pt-0 px-1 rounded-sm bg-blue-400 dark:bg-yellow-500/25";

  return (
    <div className="mb-4 mt-2 flex max-w-[840px] flex-col justify-center self-center rounded-none bg-white px-4 py-4 pb-5 dark:bg-blue-900 md:m-8 md:mx-auto md:rounded-md md:px-8 md:pb-8 lg:m-12 lg:mx-auto">
      <BacktoCreate
        backText="Create"
        backHref="/questions/create"
        currentPage={formattedQuestionType}
      />
      <p className="mt-0 text-sm text-gray-600 dark:text-gray-300 md:mt-1 md:text-base">
        {questionDescription}
      </p>
      <form
        onSubmit={async (e) => {
          e.preventDefault(); // Good for debugging
          await control.handleSubmit(
            async (data) => {
              await submitQuestion(data);
            },
            async (e) => {
              console.log("Error: ", e);
            }
          )(e);
        }}
        className="mt-4 flex flex w-[540px] w-full flex-col space-y-4 rounded"
      >
        <div className={inputContainerStyles}>
          <span className={inputLabelStyles}>Project ID</span>
          <Input
            type="number"
            {...control.register("default_project_id")}
            errors={control.formState.errors.default_project_id}
            defaultValue={
              control.getValues("default_project_id")
                ? control.getValues("default_project_id")
                : tournament_id
            }
            readOnly={isLive}
            className={baseInputStyles}
          />

          <span className="text-xs">
            Initial project:
            <span className="border-1 ml-1 rounded bg-blue-600 pl-1 pr-1">
              <Link
                href={`/tournament/${control.getValues("default_project_id")}`}
                className="text-white no-underline"
              >
                {control.getValues("default_project_id")
                  ? control.getValues("default_project_id")
                  : "Global"}
              </Link>
            </span>
          </span>
        </div>
<<<<<<< HEAD
        <div className="flex flex-col gap-6">
          <div className={inputContainerStyles}>
            <span className={inputLabelStyles}>Long Title</span>
            <Textarea
              {...control.register("title")}
              errors={control.formState.errors.title}
              defaultValue={post?.title}
              className={`${baseTextareaStyles} min-h-[148px] p-5 text-xl font-normal`}
            />
            <span className={inputDescriptionStyles}>
              This should be a shorter version of the question text, used where
              there is less space to display a title. It should end with a
              question mark. Examples: &quot;NASA 2022 spacesuit contract
              winner?&quot; or &quot;EU GDP from 2025 to 2035?&quot;.
            </span>
          </div>
          <div className={inputContainerStyles}>
            <span className={inputLabelStyles}>Background Information</span>
            <Textarea
              {...control.register("description")}
              errors={control.formState.errors.description}
              className={`${baseTextareaStyles} h-[120px] w-full p-3 text-sm`}
              defaultValue={post?.question?.description}
            />
            <span className={inputDescriptionStyles}>
              Provide background information for your question in a factual and
              unbiased tone. Links should be added to relevant and helpful
              resources using markdown syntax:{" "}
              <span className={markdownStyles}>
                [Link title](https://link-url.com)
              </span>
              .
            </span>
          </div>
          <div className={inputContainerStyles}>
            <span className={inputLabelStyles}>Group Variable</span>
            <Input
              disabled={isLive}
              {...control.register("group_variable")}
              errors={control.formState.errors.group_variable}
              defaultValue={post?.group_of_questions.group_variable}
              className={baseInputStyles}
            />{" "}
            <span className={inputDescriptionStyles}>
              A name for the parameter which varies between subquestions, like
              &quot;Option&quot;, &quot;Year&quot; or &quot;Country&quot;
            </span>
          </div>
          <div className={inputContainerStyles}>
            <span className={inputLabelStyles}>Resolution Criteria</span>
            <Textarea
              {...control.register("resolution_criteria_description")}
              errors={control.formState.errors.resolution_criteria_description}
              className={`${baseTextareaStyles} h-[120px] w-full p-3 text-sm`}
              defaultValue={
                post?.question?.resolution_criteria_description
                  ? post?.question?.resolution_criteria_description
                  : undefined
              }
            />
            <span className={inputDescriptionStyles}>
              A good question will almost always resolve unambiguously. If you
              have a data source by which the question will resolve, link to it
              here. If there is some simple math that will need to be done to
              resolve this question, define the equation in markdown:{" "}
              <span className={markdownStyles}>\[ y = ax^2+b \]</span>.
            </span>
          </div>
          <div className={inputContainerStyles}>
            <span className={inputLabelStyles}>Fine Print</span>
            <Textarea
              {...control.register("fine_print")}
              errors={control.formState.errors.fine_print}
              className={`${baseTextareaStyles} h-[120px] w-full p-3 text-sm`}
              defaultValue={
                post?.question?.fine_print
                  ? post?.question?.fine_print
                  : undefined
              }
            />
            <span className={inputDescriptionStyles}>
              Use the fine print for any sort of lawyerly details which
              don&apos;t need to be prominently displayed. This is optional.
            </span>
          </div>
          <div className={inputContainerStyles}>
            <span className={inputLabelStyles}>Categories</span>
            <CategoryPicker
              allCategories={allCategories}
              categories={categoriesList}
              onChange={(categories) => {
                setCategoriesList(categories);
              }}
            ></CategoryPicker>
          </div>
          <div className="flex flex-col items-start gap-4 rounded border border-gray-300 bg-blue-200/50 p-4 dark:bg-blue-700/50">
            <div className="text-xl">Subquestions</div>
=======
        <>
          <span>Title</span>
          <Input
            {...control.register("title")}
            errors={control.formState.errors.title}
            defaultValue={post?.title}
          />

          <span>Description</span>
          <Textarea
            {...control.register("description")}
            errors={control.formState.errors.description}
            className="h-[120px] w-full"
            defaultValue={post?.group_of_questions?.description}
          />

          <span>Group Variable</span>
          <Input
            {...control.register("group_variable")}
            errors={control.formState.errors.group_variable}
            defaultValue={post?.group_of_questions.group_variable}
          />

          <span>Resolution Criteria</span>
          <Textarea
            {...control.register("resolution_criteria_description")}
            errors={control.formState.errors.resolution_criteria_description}
            className="h-[120px] w-full"
            defaultValue={
              post?.group_of_questions?.resolution_criteria_description
                ? post?.group_of_questions?.resolution_criteria_description
                : undefined
            }
          />
          <span>Fine Print</span>
          <Textarea
            {...control.register("fine_print")}
            errors={control.formState.errors.fine_print}
            className="h-[120px] w-full"
            defaultValue={
              post?.group_of_questions?.fine_print
                ? post?.group_of_questions?.fine_print
                : undefined
            }
          />

          <CategoryPicker
            allCategories={allCategories}
            categories={categoriesList}
            onChange={(categories) => {
              setCategoriesList(categories);
            }}
          ></CategoryPicker>
          <span className="text-xs font-thin text-gray-800">{`A name for the parameter which varies between subquestions, like "Option", "Year" or "Country"`}</span>

          <div className="flex-col rounded border bg-zinc-200 p-4 dark:bg-blue-700">
            <div className="mb-4">Subquestions</div>
>>>>>>> 32a8d875

            {subQuestions.map((subQuestion, index) => {
              return (
                <div
                  key={index}
                  className="flex w-full flex-col space-y-4 rounded border bg-white p-4 dark:bg-blue-900"
                >
<<<<<<< HEAD
                  <div className={inputContainerStyles}>
                    {collapsedSubQuestions[index] && (
                      <span className={inputLabelStyles}>
                        Subquestion Label
                      </span>
                    )}
                    <Input
                      onChange={(e) => {
                        setSubQuestions(
                          subQuestions.map((subQuestion, iter_index) => {
                            if (index == iter_index) {
                              subQuestion["title"] = e.target.value;
                            }
                            return subQuestion;
                          })
                        );
                      }}
                      className={baseInputStyles}
                      value={subQuestion?.title}
                    />
                    {collapsedSubQuestions[index] && (
                      <span className={inputDescriptionStyles}>
                        {`The label or parameter which identifies this subquestion, like "Option 1", "2033" or "France"`}
                      </span>
                    )}
                  </div>
                  {collapsedSubQuestions[index] && (
                    <div className="flex w-full flex-col gap-4 md:flex-row">
                      <div className="flex w-full flex-col gap-2">
                        <span className={inputLabelStyles}>Closing Date</span>
                        <Input
                          readOnly={isLive}
                          type="datetime-local"
                          className={baseInputStyles}
                          defaultValue={
                            subQuestions[index].scheduled_close_time
                              ? format(
                                  new Date(
                                    subQuestions[index].scheduled_close_time
                                  ),
                                  "yyyy-MM-dd'T'HH:mm"
                                )
                              : undefined
                          }
                          onChange={(e) => {
                            setSubQuestions(
                              subQuestions.map((subQuestion, iter_index) => {
                                if (index == iter_index) {
                                  subQuestion.scheduled_close_time =
                                    e.target.value;
                                }
                                return subQuestion;
                              })
                            );
                          }}
                        />
                      </div>
                      <div className="flex w-full flex-col gap-2">
                        <span className={inputLabelStyles}>Resolving Date</span>
                        <Input
                          readOnly={isLive}
                          type="datetime-local"
                          className={baseInputStyles}
                          defaultValue={
                            subQuestions[index].scheduled_resolve_time
                              ? format(
                                  new Date(
                                    subQuestions[index].scheduled_resolve_time
                                  ),
                                  "yyyy-MM-dd'T'HH:mm"
                                )
                              : undefined
                          }
                          onChange={(e) => {
                            setSubQuestions(
                              subQuestions.map((subQuestion, iter_index) => {
                                if (index == iter_index) {
                                  subQuestion.scheduled_close_time =
                                    e.target.value;
                                }
                                return subQuestion;
                              })
                            );
                          }}
                        />
                      </div>
                    </div>
=======
                  <span className="">Subquestion Label</span>
                  <Input
                    onChange={(e) => {
                      setSubQuestions(
                        subQuestions.map((subQuestion, iter_index) => {
                          if (index == iter_index) {
                            subQuestion["label"] = e.target.value;
                          }
                          return subQuestion;
                        })
                      );
                    }}
                    defaultValue={subQuestion?.label}
                    disabled={subQuestions[index]["id"]}
                  />
                  <span className="text-xs font-thin text-gray-800">{`The label or parameter which identifies this subquestion, like "Option 1", "2033" or "France"`}</span>
                  {collapsedSubQuestions[index] && (
                    <>
                      <span>Closing Date</span>
                      <Input
                        disabled={subQuestions[index]["id"]}
                        type="datetime-local"
                        defaultValue={
                          subQuestions[index].scheduled_close_time
                            ? format(
                                new Date(
                                  subQuestions[index].scheduled_close_time
                                ),
                                "yyyy-MM-dd'T'HH:mm"
                              )
                            : undefined
                        }
                        onChange={(e) => {
                          setSubQuestions(
                            subQuestions.map((subQuestion, iter_index) => {
                              if (index == iter_index) {
                                subQuestion.scheduled_close_time =
                                  e.target.value;
                              }
                              return subQuestion;
                            })
                          );
                        }}
                      />

                      <span>Resolving Date</span>
                      <Input
                        disabled={subQuestions[index]["id"]}
                        type="datetime-local"
                        defaultValue={
                          subQuestions[index].scheduled_resolve_time
                            ? format(
                                new Date(
                                  subQuestions[index].scheduled_resolve_time
                                ),
                                "yyyy-MM-dd'T'HH:mm"
                              )
                            : undefined
                        }
                        onChange={(e) => {
                          setSubQuestions(
                            subQuestions.map((subQuestion, iter_index) => {
                              if (index == iter_index) {
                                subQuestion.scheduled_resolve_time =
                                  e.target.value;
                              }
                              return subQuestion;
                            })
                          );
                        }}
                      />

                      {subtype == "numeric" && (
                        <>
                          <div>
                            <span>Max</span>
                            <Input
                              disabled={subQuestions[index]["id"]}
                              type="number"
                              defaultValue={subQuestions[index].max}
                              onChange={(e) => {
                                setSubQuestions(
                                  subQuestions.map(
                                    (subQuestion, iter_index) => {
                                      if (index == iter_index) {
                                        subQuestion.max = Number(
                                          e.target.value
                                        );
                                      }
                                      return subQuestion;
                                    }
                                  )
                                );
                              }}
                            />
                          </div>
                          <div>
                            <span>Min</span>
                            <Input
                              disabled={subQuestions[index]["id"]}
                              type="number"
                              defaultValue={subQuestions[index].min}
                              onChange={(e) => {
                                setSubQuestions(
                                  subQuestions.map(
                                    (subQuestion, iter_index) => {
                                      if (index == iter_index) {
                                        subQuestion.min = Number(
                                          e.target.value
                                        );
                                      }
                                      return subQuestion;
                                    }
                                  )
                                );
                              }}
                            />
                          </div>
                        </>
                      )}
                      {subtype == "date" && (
                        <>
                          <div>
                            <span>Max</span>
                            <Input
                              disabled={subQuestions[index]["id"]}
                              type="date"
                              defaultValue={
                                subQuestions[index].max
                                  ? format(
                                      new Date(subQuestions[index].max),
                                      "yyyy-MM-dd"
                                    )
                                  : undefined
                              }
                              onChange={(e) => {
                                setSubQuestions(
                                  subQuestions.map(
                                    (subQuestion, iter_index) => {
                                      if (index == iter_index) {
                                        subQuestion.max = e.target.value;
                                      }
                                      return subQuestion;
                                    }
                                  )
                                );
                              }}
                            />
                          </div>
                          <div>
                            <span>Min</span>
                            <Input
                              disabled={subQuestions[index]["id"]}
                              type="date"
                              defaultValue={
                                subQuestions[index].min
                                  ? format(
                                      new Date(subQuestions[index].min),
                                      "yyyy-MM-dd"
                                    )
                                  : undefined
                              }
                              onChange={(e) => {
                                setSubQuestions(
                                  subQuestions.map(
                                    (subQuestion, iter_index) => {
                                      if (index == iter_index) {
                                        subQuestion.min = e.target.value;
                                      }
                                      return subQuestion;
                                    }
                                  )
                                );
                              }}
                            />
                          </div>
                        </>
                      )}
                    </>
>>>>>>> 32a8d875
                  )}

                  <div className="flex justify-between">
                    <Button
                      size="sm"
                      variant="tertiary"
                      onClick={() => {
                        setCollapsedSubQuestions(
                          collapsedSubQuestions.map((x, iter_index) => {
                            if (iter_index == index) {
                              return !x;
                            }
                            return x;
                          })
                        );
                      }}
                    >
                      {collapsedSubQuestions[index] === false
                        ? "Expand"
                        : "Collapse"}
                    </Button>

                    <Button
                      disabled={isLive}
                      size="md"
                      presentationType="icon"
                      variant="tertiary"
                      className="border-red-200 text-red-400 hover:border-red-400 active:border-red-600 active:bg-red-100/50 dark:border-red-400/50 dark:text-red-400 dark:hover:border-red-400 dark:active:border-red-300/75 dark:active:bg-red-400/15"
                      onClick={() => {
                        setSubQuestions(
                          subQuestions.filter(
                            (subQuestion, iter_index) => index != iter_index
                          )
                        );
                        setCollapsedSubQuestions(
                          collapsedSubQuestions.filter(
                            (_, iter_index) => index != iter_index
                          )
                        );
                      }}
                    >
                      <FontAwesomeIcon icon={faTrash}></FontAwesomeIcon>
                    </Button>
                  </div>
                </div>
              );
            })}

            <Button
              onClick={() => {
                if (subtype === "numeric") {
                  setSubQuestions([
                    ...subQuestions,
                    {
                      type: "numeric",
                      label: "",
                      scheduled_close_time:
                        control.getValues().scheduled_close_time,
                      scheduled_resolve_time:
                        control.getValues().scheduled_resolve_time,
                      min: null,
                      max: null,
                      zero_point: null,
                    },
                  ]);
                } else if (subtype === "date") {
                  setSubQuestions([
                    ...subQuestions,
                    {
                      type: "date",
                      label: "",
                      scheduled_close_time:
                        control.getValues().scheduled_close_time,
                      scheduled_resolve_time:
                        control.getValues().scheduled_resolve_time,
                      min: null,
                      max: null,
                      zero_point: null,
                    },
                  ]);
                } else {
                  setSubQuestions([
                    ...subQuestions,
                    {
                      type: "binary",
                      label: "",
                      scheduled_close_time:
                        control.getValues().scheduled_close_time,
                      scheduled_resolve_time:
                        control.getValues().scheduled_resolve_time,
                    },
                  ]);
                }
                setCollapsedSubQuestions([...collapsedSubQuestions, true]);
              }}
            >
              + New Subquestion
            </Button>
          </div>
          <Button type="submit">
            {mode == "create" ? "Create Question" : "Edit Question"}
          </Button>
        </div>
      </form>
    </div>
  );
};

export default GroupForm;<|MERGE_RESOLUTION|>--- conflicted
+++ resolved
@@ -256,128 +256,7 @@
             </span>
           </span>
         </div>
-<<<<<<< HEAD
-        <div className="flex flex-col gap-6">
-          <div className={inputContainerStyles}>
-            <span className={inputLabelStyles}>Long Title</span>
-            <Textarea
-              {...control.register("title")}
-              errors={control.formState.errors.title}
-              defaultValue={post?.title}
-              className={`${baseTextareaStyles} min-h-[148px] p-5 text-xl font-normal`}
-            />
-            <span className={inputDescriptionStyles}>
-              This should be a shorter version of the question text, used where
-              there is less space to display a title. It should end with a
-              question mark. Examples: &quot;NASA 2022 spacesuit contract
-              winner?&quot; or &quot;EU GDP from 2025 to 2035?&quot;.
-            </span>
-          </div>
-          <div className={inputContainerStyles}>
-            <span className={inputLabelStyles}>Background Information</span>
-            <Textarea
-              {...control.register("description")}
-              errors={control.formState.errors.description}
-              className={`${baseTextareaStyles} h-[120px] w-full p-3 text-sm`}
-              defaultValue={post?.question?.description}
-            />
-            <span className={inputDescriptionStyles}>
-              Provide background information for your question in a factual and
-              unbiased tone. Links should be added to relevant and helpful
-              resources using markdown syntax:{" "}
-              <span className={markdownStyles}>
-                [Link title](https://link-url.com)
-              </span>
-              .
-            </span>
-          </div>
-          <div className={inputContainerStyles}>
-            <span className={inputLabelStyles}>Group Variable</span>
-            <Input
-              disabled={isLive}
-              {...control.register("group_variable")}
-              errors={control.formState.errors.group_variable}
-              defaultValue={post?.group_of_questions.group_variable}
-              className={baseInputStyles}
-            />{" "}
-            <span className={inputDescriptionStyles}>
-              A name for the parameter which varies between subquestions, like
-              &quot;Option&quot;, &quot;Year&quot; or &quot;Country&quot;
-            </span>
-          </div>
-          <div className={inputContainerStyles}>
-            <span className={inputLabelStyles}>Resolution Criteria</span>
-            <Textarea
-              {...control.register("resolution_criteria_description")}
-              errors={control.formState.errors.resolution_criteria_description}
-              className={`${baseTextareaStyles} h-[120px] w-full p-3 text-sm`}
-              defaultValue={
-                post?.question?.resolution_criteria_description
-                  ? post?.question?.resolution_criteria_description
-                  : undefined
-              }
-            />
-            <span className={inputDescriptionStyles}>
-              A good question will almost always resolve unambiguously. If you
-              have a data source by which the question will resolve, link to it
-              here. If there is some simple math that will need to be done to
-              resolve this question, define the equation in markdown:{" "}
-              <span className={markdownStyles}>\[ y = ax^2+b \]</span>.
-            </span>
-          </div>
-          <div className={inputContainerStyles}>
-            <span className={inputLabelStyles}>Fine Print</span>
-            <Textarea
-              {...control.register("fine_print")}
-              errors={control.formState.errors.fine_print}
-              className={`${baseTextareaStyles} h-[120px] w-full p-3 text-sm`}
-              defaultValue={
-                post?.question?.fine_print
-                  ? post?.question?.fine_print
-                  : undefined
-              }
-            />
-            <span className={inputDescriptionStyles}>
-              Use the fine print for any sort of lawyerly details which
-              don&apos;t need to be prominently displayed. This is optional.
-            </span>
-          </div>
-          <div className={inputContainerStyles}>
-            <span className={inputLabelStyles}>Categories</span>
-            <CategoryPicker
-              allCategories={allCategories}
-              categories={categoriesList}
-              onChange={(categories) => {
-                setCategoriesList(categories);
-              }}
-            ></CategoryPicker>
-          </div>
-          <div className="flex flex-col items-start gap-4 rounded border border-gray-300 bg-blue-200/50 p-4 dark:bg-blue-700/50">
-            <div className="text-xl">Subquestions</div>
-=======
-        <>
-          <span>Title</span>
-          <Input
-            {...control.register("title")}
-            errors={control.formState.errors.title}
-            defaultValue={post?.title}
-          />
-
-          <span>Description</span>
-          <Textarea
-            {...control.register("description")}
-            errors={control.formState.errors.description}
-            className="h-[120px] w-full"
-            defaultValue={post?.group_of_questions?.description}
-          />
-
-          <span>Group Variable</span>
-          <Input
-            {...control.register("group_variable")}
-            errors={control.formState.errors.group_variable}
-            defaultValue={post?.group_of_questions.group_variable}
-          />
-
+        <div>
           <span>Resolution Criteria</span>
           <Textarea
             {...control.register("resolution_criteria_description")}
@@ -412,7 +291,6 @@
 
           <div className="flex-col rounded border bg-zinc-200 p-4 dark:bg-blue-700">
             <div className="mb-4">Subquestions</div>
->>>>>>> 32a8d875
 
             {subQuestions.map((subQuestion, index) => {
               return (
@@ -420,7 +298,6 @@
                   key={index}
                   className="flex w-full flex-col space-y-4 rounded border bg-white p-4 dark:bg-blue-900"
                 >
-<<<<<<< HEAD
                   <div className={inputContainerStyles}>
                     {collapsedSubQuestions[index] && (
                       <span className={inputLabelStyles}>
@@ -508,187 +385,6 @@
                         />
                       </div>
                     </div>
-=======
-                  <span className="">Subquestion Label</span>
-                  <Input
-                    onChange={(e) => {
-                      setSubQuestions(
-                        subQuestions.map((subQuestion, iter_index) => {
-                          if (index == iter_index) {
-                            subQuestion["label"] = e.target.value;
-                          }
-                          return subQuestion;
-                        })
-                      );
-                    }}
-                    defaultValue={subQuestion?.label}
-                    disabled={subQuestions[index]["id"]}
-                  />
-                  <span className="text-xs font-thin text-gray-800">{`The label or parameter which identifies this subquestion, like "Option 1", "2033" or "France"`}</span>
-                  {collapsedSubQuestions[index] && (
-                    <>
-                      <span>Closing Date</span>
-                      <Input
-                        disabled={subQuestions[index]["id"]}
-                        type="datetime-local"
-                        defaultValue={
-                          subQuestions[index].scheduled_close_time
-                            ? format(
-                                new Date(
-                                  subQuestions[index].scheduled_close_time
-                                ),
-                                "yyyy-MM-dd'T'HH:mm"
-                              )
-                            : undefined
-                        }
-                        onChange={(e) => {
-                          setSubQuestions(
-                            subQuestions.map((subQuestion, iter_index) => {
-                              if (index == iter_index) {
-                                subQuestion.scheduled_close_time =
-                                  e.target.value;
-                              }
-                              return subQuestion;
-                            })
-                          );
-                        }}
-                      />
-
-                      <span>Resolving Date</span>
-                      <Input
-                        disabled={subQuestions[index]["id"]}
-                        type="datetime-local"
-                        defaultValue={
-                          subQuestions[index].scheduled_resolve_time
-                            ? format(
-                                new Date(
-                                  subQuestions[index].scheduled_resolve_time
-                                ),
-                                "yyyy-MM-dd'T'HH:mm"
-                              )
-                            : undefined
-                        }
-                        onChange={(e) => {
-                          setSubQuestions(
-                            subQuestions.map((subQuestion, iter_index) => {
-                              if (index == iter_index) {
-                                subQuestion.scheduled_resolve_time =
-                                  e.target.value;
-                              }
-                              return subQuestion;
-                            })
-                          );
-                        }}
-                      />
-
-                      {subtype == "numeric" && (
-                        <>
-                          <div>
-                            <span>Max</span>
-                            <Input
-                              disabled={subQuestions[index]["id"]}
-                              type="number"
-                              defaultValue={subQuestions[index].max}
-                              onChange={(e) => {
-                                setSubQuestions(
-                                  subQuestions.map(
-                                    (subQuestion, iter_index) => {
-                                      if (index == iter_index) {
-                                        subQuestion.max = Number(
-                                          e.target.value
-                                        );
-                                      }
-                                      return subQuestion;
-                                    }
-                                  )
-                                );
-                              }}
-                            />
-                          </div>
-                          <div>
-                            <span>Min</span>
-                            <Input
-                              disabled={subQuestions[index]["id"]}
-                              type="number"
-                              defaultValue={subQuestions[index].min}
-                              onChange={(e) => {
-                                setSubQuestions(
-                                  subQuestions.map(
-                                    (subQuestion, iter_index) => {
-                                      if (index == iter_index) {
-                                        subQuestion.min = Number(
-                                          e.target.value
-                                        );
-                                      }
-                                      return subQuestion;
-                                    }
-                                  )
-                                );
-                              }}
-                            />
-                          </div>
-                        </>
-                      )}
-                      {subtype == "date" && (
-                        <>
-                          <div>
-                            <span>Max</span>
-                            <Input
-                              disabled={subQuestions[index]["id"]}
-                              type="date"
-                              defaultValue={
-                                subQuestions[index].max
-                                  ? format(
-                                      new Date(subQuestions[index].max),
-                                      "yyyy-MM-dd"
-                                    )
-                                  : undefined
-                              }
-                              onChange={(e) => {
-                                setSubQuestions(
-                                  subQuestions.map(
-                                    (subQuestion, iter_index) => {
-                                      if (index == iter_index) {
-                                        subQuestion.max = e.target.value;
-                                      }
-                                      return subQuestion;
-                                    }
-                                  )
-                                );
-                              }}
-                            />
-                          </div>
-                          <div>
-                            <span>Min</span>
-                            <Input
-                              disabled={subQuestions[index]["id"]}
-                              type="date"
-                              defaultValue={
-                                subQuestions[index].min
-                                  ? format(
-                                      new Date(subQuestions[index].min),
-                                      "yyyy-MM-dd"
-                                    )
-                                  : undefined
-                              }
-                              onChange={(e) => {
-                                setSubQuestions(
-                                  subQuestions.map(
-                                    (subQuestion, iter_index) => {
-                                      if (index == iter_index) {
-                                        subQuestion.min = e.target.value;
-                                      }
-                                      return subQuestion;
-                                    }
-                                  )
-                                );
-                              }}
-                            />
-                          </div>
-                        </>
-                      )}
-                    </>
->>>>>>> 32a8d875
                   )}
 
                   <div className="flex justify-between">
