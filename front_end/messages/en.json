--- conflicted
+++ resolved
@@ -483,11 +483,8 @@
   "EndDate": "End Date",
   "SeriesContents": "Series Contents",
   "MakePrediction": "Make a Prediction",
-<<<<<<< HEAD
   "Title": "Title",
   "Access": "Access",
-  "Save": "Save"
-=======
+  "Save": "Save",
   "Candidates": "Candidates"
->>>>>>> 3923c841
 }