from datetime import datetime

import numpy as np
from django.utils import timezone
from rest_framework.exceptions import ValidationError

from posts.models import PostUserSnapshot
from questions.constants import ResolutionType
from questions.models import Question, GroupOfQuestions, Conditional, Forecast
from users.models import User
from utils.the_math.community_prediction import (
    compute_multiple_choice_plotable_cp,
    compute_binary_plotable_cp,
    compute_continuous_plotable_cp,
)
from utils.the_math.formulas import unscaled_location_to_scaled_location
from utils.the_math.measures import percent_point_function


def get_forecast_initial_dict(question: Question) -> dict:
    data = {
        "timestamps": [],
        "nr_forecasters": [],
    }

    if question.type == "multiple_choice":
        for option in question.options:
            data[option] = []
    else:
        data.update(
            {
                "values_mean": [],
                "values_max": [],
                "values_min": [],
                "my_forecasts": None,
                "latest_pmf": [],
                "latest_cdf": [],
            }
        )

    return data


def build_question_forecasts(question: Question) -> dict:
    """
    Enriches questions with the forecasts object.
    """
    forecasts_data = get_forecast_initial_dict(question)

    if question.type == "multiple_choice":
        cps = compute_multiple_choice_plotable_cp(question, 100)
        for cp_dict in cps:
            for option, cp in cp_dict.items():
                forecasts_data[option].append(
                    {
                        "value_mean": cp.middle,
                        "value_max": cp.upper,
                        "value_min": cp.lower,
                    }
                )
            forecasts_data["timestamps"].append(
                list(cp_dict.values())[0].at_datetime.timestamp()
            )
            forecasts_data["nr_forecasters"].append(
                list(cp_dict.values())[0].nr_forecasters
            )
        forecasts_data["latest_cdf"] = None
        forecasts_data["latest_pmf"] = (
            None
            if len(list(forecasts_data.values())[0]) == 0
            else [
                forecasts_data[option][-1]["value_mean"] / 100
                for option in question.options
            ]
        )
    else:
        if question.type == "binary":
            cps = compute_binary_plotable_cp(question, 100)
            forecasts_data["latest_cdf"] = None
            forecasts_data["latest_pmf"] = (
                None
                if len(cps) == 0
                else [
                    1 - cps[-1].middle / 100,
                    cps[-1].middle / 100,
                ]
            )
        elif question.type in ["numeric", "date"]:
            cps, cdf = compute_continuous_plotable_cp(question, 100)
            forecasts_data["latest_cdf"] = list(cdf) if cdf is not None else None
            if cdf is not None and len(cdf) >= 2:
                forecasts_data["latest_pmf"] = list(np.diff(cdf, prepend=0))
            else:
                forecasts_data["latest_pmf"] = []
        else:
            raise Exception(f"Unknown question type: {question.type}")
        if cps is None or len(cps) == 0:
            return forecasts_data

        for cp in cps:
            forecasts_data["timestamps"].append(cp.at_datetime.timestamp())
            forecasts_data["values_mean"].append(cp.middle)
            forecasts_data["values_max"].append(cp.upper)
            forecasts_data["values_min"].append(cp.lower)
            forecasts_data["nr_forecasters"].append(cp.nr_forecasters)

    return forecasts_data


def build_question_forecasts_for_user(
    question: Question, user_forecasts: list[Forecast]
) -> dict:
    """
    Builds forecasts of a specific user
    """

    forecasts_data = {
        "values_mean": [],
        "timestamps": [],
        "slider_values": None,
    }
    user_forecasts = sorted(user_forecasts, key=lambda x: x.start_time)

    # values_choice_1
    for forecast in user_forecasts:
        forecasts_data["slider_values"] = forecast.slider_values
        forecasts_data["timestamps"].append(forecast.start_time.timestamp())
        if question.type == "multiple_choice":
            forecasts_data["values_mean"].append(0)
        elif question.type == "binary":
            forecasts_data["values_mean"].append(forecast.probability_yes)
        elif question.type in ["numeric", "date"]:
            forecasts_data["values_mean"].append(
                unscaled_location_to_scaled_location(
                    percent_point_function(forecast.continuous_cdf, 50), question
                )
            )

    return forecasts_data


def create_question(*, title: str = None, **kwargs) -> Question:
    obj = Question(title=title, **kwargs)
    obj.full_clean()
    obj.save()

    return obj


def create_group_of_questions(
    *, title: str = None, questions: list[dict], **kwargs
) -> GroupOfQuestions:
    obj = GroupOfQuestions(**kwargs)

    obj.full_clean()
    obj.save()

    # Adding questions
    for question_data in questions:
        create_question(group_id=obj.id, **question_data)

    return obj


def clone_question(question: Question, title: str = None):
    """
    Avoid auto-cloning to prevent unexpected side effects
    """

    return create_question(
        title=title,
        description=question.description,
        type=question.type,
        possibilities=question.possibilities,
        resolution=question.resolution,
        max=question.max,
        min=question.min,
        zero_point=question.zero_point,
        open_upper_bound=question.open_upper_bound,
        open_lower_bound=question.open_lower_bound,
        options=question.options,
        resolution_set_time=question.resolution_set_time,
        actual_resolve_time=question.actual_resolve_time,
        scheduled_close_time=question.scheduled_close_time,
        scheduled_resolve_time=question.scheduled_resolve_time,
        open_time=question.open_time,
        actual_close_time=question.actual_close_time,
    )


def create_conditional(
    *, condition_id: int = None, condition_child_id: int = None
) -> Conditional:
    # Auto-generating yes/no questions

    condition = Question.objects.get(pk=condition_id)
    condition_child = Question.objects.get(pk=condition_child_id)

    obj = Conditional(
        condition_id=condition_id,
        condition_child_id=condition_child_id,
        # Autogen questions
        question_yes=clone_question(
            condition_child, title=f"{condition.title} (Yes) → {condition_child.title}"
        ),
        question_no=clone_question(
            condition_child, title=f"{condition.title} (No) → {condition_child.title}"
        ),
    )

    obj.full_clean()
    obj.save()

    return obj


def resolve_question(question: Question, resolution, actual_resolve_time: datetime):
    question.resolution = resolution
    question.resolution_set_time = timezone.now()
    question.actual_resolve_time = actual_resolve_time
    if not question.actual_close_time:
        question.actual_close_time = timezone.now()
    question.set_forecast_scoring_ends()
    question.save()

    # Check if the question is part of any/all conditionals
    for conditional in [
        *question.conditional_conditions.all(),
        *question.conditional_children.all(),
    ]:
        if conditional.condition.resolution and conditional.condition_child.resolution:
            if conditional.condition.resolution == "yes":
                resolve_question(
                    conditional.question_no,
                    ResolutionType.ANNULLED,
                    actual_resolve_time,
                )
                resolve_question(
                    conditional.question_yes,
                    conditional.condition_child.resolution,
                    actual_resolve_time,
                )
            elif conditional.condition.resolution == "no":
                resolve_question(
                    conditional.question_no,
                    conditional.condition_child.resolution,
                    actual_resolve_time,
                )
                resolve_question(
                    conditional.question_yes,
                    ResolutionType.ANNULLED,
                    actual_resolve_time,
                )
            elif conditional.condition.resolution == ResolutionType.ANNULLED:
                resolve_question(
                    conditional.question_no,
                    ResolutionType.ANNULLED,
                    actual_resolve_time,
                )
                resolve_question(
                    conditional.question_yes.resolution,
                    ResolutionType.ANNULLED,
                    actual_resolve_time,
                )
            elif conditional.condition.resolution == ResolutionType.AMBIGUOUS:
                resolve_question(
                    conditional.question_no.resolution,
                    ResolutionType.AMBIGUOUS,
                    actual_resolve_time,
                )
                resolve_question(
                    conditional.question_yes.resolution,
                    ResolutionType.AMBIGUOUS,
                    actual_resolve_time,
                )
            else:
                raise ValueError(
                    f"Invalid resolution for conditionals' condition: {conditional.condition.resolution}"
                )

    post = question.get_post()
    post.update_pseudo_materialized_fields()
    post.save()

<<<<<<< HEAD
    from posts.services.common import resolve_post

    resolve_post(post)
=======
    if post.resolved:
        from posts.services.common import resolve_post

        resolve_post(post)
>>>>>>> cc2942e2


def close_question(question: Question):
    if question.actual_close_time:
        raise ValidationError("Question is already closed")

    question.actual_close_time = timezone.now()

    post = question.get_post()
    post.update_pseudo_materialized_fields()
    post.save()

    if post.actual_close_time:
        from posts.services.common import close_post

        close_post(post)


def create_forecast(
    *,
    question: Question = None,
    user: User = None,
    continuous_cdf: list[float] = None,
    probability_yes: float = None,
    probability_yes_per_category: list[float] = None,
    slider_values=None,
    **kwargs,
):
    now = timezone.now()
    post = question.get_post()

    prev_forecasts = (
        Forecast.objects.filter(question=question, author=user)
        .order_by("start_time")
        .last()
    )
    if prev_forecasts:
        prev_forecasts.end_time = now
        prev_forecasts.save()

    forecast = Forecast.objects.create(
        question=question,
        author=user,
        start_time=now,
        end_time=None,
        continuous_cdf=continuous_cdf,
        probability_yes=probability_yes,
        probability_yes_per_category=probability_yes_per_category,
        distribution_components=None,
        slider_values=slider_values,
        post=post,
    )
    forecast.save()

    # Update cache
    PostUserSnapshot.update_last_forecast_date(question.get_post(), user)
    post.update_forecasts_count()

    # Run async tasks
    from posts.tasks import run_compute_sorting_divergence
    from questions.tasks import run_build_question_forecasts

    run_compute_sorting_divergence.send(post.id)
    run_build_question_forecasts.send(question.id)

    return forecast<|MERGE_RESOLUTION|>--- conflicted
+++ resolved
@@ -282,16 +282,10 @@
     post.update_pseudo_materialized_fields()
     post.save()
 
-<<<<<<< HEAD
-    from posts.services.common import resolve_post
-
-    resolve_post(post)
-=======
     if post.resolved:
         from posts.services.common import resolve_post
 
         resolve_post(post)
->>>>>>> cc2942e2
 
 
 def close_question(question: Question):
