--- conflicted
+++ resolved
@@ -4,11 +4,7 @@
 from django.contrib.postgres.fields import ArrayField
 from django.db import models
 from django.db.models import Count
-<<<<<<< HEAD
-from django.utils import timezone
-=======
 from django.utils.functional import cached_property
->>>>>>> d5123b89
 from sql_util.aggregates import SubqueryAggregate
 
 from users.models import User
@@ -136,10 +132,6 @@
             return shortest_window
         return None
 
-    def set_resolution(self, resolution: str):
-        self.resolution = resolution
-        self.resolved_at = timezone.now()
-
 
 class Conditional(TimeStampedModel):
     condition = models.ForeignKey(
