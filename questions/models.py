--- conflicted
+++ resolved
@@ -44,29 +44,10 @@
     possibilities = models.JSONField(null=True, blank=True)
 
     # Common fields
-    class Status(models.TextChoices):
-        DRAFT = "draft"
-        IN_REVIEW = "in_review"
-        UPCOMING = "upcoming"
-        ACTIVE = "active"
-        RESOLVED = "resolved"
-        AMBIGUOUS = "ambiguous"
-        ANNULLED = "annulled"
-        DELETED = "deleted"
-
-    status = models.CharField(
-        max_length=20,
-        choices=Status.choices,
-        default=Status.DRAFT,
-    )
     resolution = models.TextField(null=True, blank=True)
 
     objects = models.Manager.from_queryset(QuestionQuerySet)()
 
-<<<<<<< HEAD
-    # typing
-    forecast_set: models.QuerySet["Forecast"]
-=======
     # Group
     group = models.ForeignKey(
         "GroupOfQuestions",
@@ -75,7 +56,8 @@
         related_name="questions",
         on_delete=models.CASCADE,
     )
->>>>>>> 44f11048
+    # typing
+    forecast_set: models.QuerySet["Forecast"]
 
     # Annotated fields
     predictions_count: int = 0
@@ -83,8 +65,6 @@
     vote_score: int = 0
     user_vote = None
 
-<<<<<<< HEAD
-=======
     def get_post(self):
         # Back-rel of One2One relations does not populate None values,
         # So we always need to check whether attr exists
@@ -118,7 +98,6 @@
         print(f"!!\n\nWrong status for question: {self.id}\n\n!!")
         return "active"
 
->>>>>>> 44f11048
 
 class Conditional(TimeStampedModel):
     condition = models.ForeignKey(
