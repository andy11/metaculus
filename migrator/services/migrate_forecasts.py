import numpy as np

from migrator.utils import paginated_query
from questions.models import Forecast, Question
from users.models import User


def create_forecast(
    prediction: dict, questions_dict: dict, users_dict: dict
) -> Forecast:
    question = questions_dict.get(prediction["question_id"], None)
    if question is None or prediction["user_id"] is None:
        return None

    spv = prediction["stored_prediction_values"]
    continuous_cdf = None
    probability_yes = None
    probability_yes_per_category = None
    if question.type == Question.QuestionType.BINARY:
        probability_yes = spv[1]
    elif question.type in (Question.QuestionType.NUMERIC, Question.QuestionType.DATE):
        continuous_pdf = spv
        vals = np.roll(continuous_pdf, 1)
        cdf = np.cumsum(vals)[..., :-1]
        continuous_cdf = cdf.tolist()
    elif question.type == Question.QuestionType.MULTIPLE_CHOICE:
        probability_yes_per_category = spv

    new_forecast = Forecast(
        id=prediction["id"],
        start_time=prediction["start_time"],
        end_time=prediction["end_time"],
        continuous_cdf=continuous_cdf,
        probability_yes=probability_yes,
        probability_yes_per_category=probability_yes_per_category,
        distribution_components=prediction["distribution_components"],
        author=users_dict[prediction["user_id"]],
        question=question,
        slider_values=None,
    )

    return new_forecast


def migrate_forecasts(qty: int | None = None):
    forecasts = []
    questions = Question.objects.all()
    questions_dict = {x.id: x for x in questions}
    users = User.objects.all()
    users_dict = {x.id: x for x in users}

    query_string = (
        "SELECT p.*, ps.user_id, ps.question_id, ps.aggregation_method "
        "FROM metac_question_prediction p "
        "JOIN metac_question_predictionsequence ps "
        "ON p.prediction_sequence_id = ps.id "
        "AND aggregation_method = 'none'"
    )
    if qty:
        # Add `limit 300000` to get a sizeable amount but have the migration be faster
        query_string += f" limit {qty}"

    forecasts = []
    for i, old_prediction in enumerate(
        # flake
<<<<<<< HEAD
        paginated_query(query_string)
    ):
=======
        paginated_query(
            "SELECT p.*, ps.user_id, ps.question_id, ps.aggregation_method FROM metac_question_prediction p "
            "JOIN metac_question_predictionsequence ps "
            "ON p.prediction_sequence_id = ps.id AND aggregation_method = 'none'"
        )
    ):  # limit 300000
        if (i + 1) % 150000 == 0:
            print(
                f"Went through {(i + 1)} predictions and generate {len(forecasts) + 1} forecasts!"
            )
>>>>>>> 6ab82766
        forecast = create_forecast(old_prediction, questions_dict, users_dict)
        if forecast is not None:
            print("Migrating forecast", i + 1, end="                           \r")
            forecasts.append(forecast)
<<<<<<< HEAD
        if len(forecasts) >= 10_000:
            print("Migrating forecast", i + 1, "Bulk inserting forecasts...", end="\r")
            Forecast.objects.bulk_create(forecasts)
            forecasts = []
    print("Migrating forecast", i + 1, "Bulk inserting forecasts...", end="\r")
    Forecast.objects.bulk_create(forecasts)
    print()
=======
    print("Bulk inserting forecasts")
    Forecast.objects.bulk_create(forecasts, batch_size=50_000)
>>>>>>> 6ab82766
<|MERGE_RESOLUTION|>--- conflicted
+++ resolved
@@ -63,34 +63,16 @@
     forecasts = []
     for i, old_prediction in enumerate(
         # flake
-<<<<<<< HEAD
         paginated_query(query_string)
     ):
-=======
-        paginated_query(
-            "SELECT p.*, ps.user_id, ps.question_id, ps.aggregation_method FROM metac_question_prediction p "
-            "JOIN metac_question_predictionsequence ps "
-            "ON p.prediction_sequence_id = ps.id AND aggregation_method = 'none'"
-        )
-    ):  # limit 300000
-        if (i + 1) % 150000 == 0:
-            print(
-                f"Went through {(i + 1)} predictions and generate {len(forecasts) + 1} forecasts!"
-            )
->>>>>>> 6ab82766
         forecast = create_forecast(old_prediction, questions_dict, users_dict)
         if forecast is not None:
             print("Migrating forecast", i + 1, end="                           \r")
             forecasts.append(forecast)
-<<<<<<< HEAD
-        if len(forecasts) >= 10_000:
+        if len(forecasts) >= 50_000:
             print("Migrating forecast", i + 1, "Bulk inserting forecasts...", end="\r")
             Forecast.objects.bulk_create(forecasts)
             forecasts = []
     print("Migrating forecast", i + 1, "Bulk inserting forecasts...", end="\r")
     Forecast.objects.bulk_create(forecasts)
-    print()
-=======
-    print("Bulk inserting forecasts")
-    Forecast.objects.bulk_create(forecasts, batch_size=50_000)
->>>>>>> 6ab82766
+    print()