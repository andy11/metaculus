import json
import re
from datetime import datetime

import django
import html2text
<<<<<<< HEAD
import re
from django.utils import timezone

from projects.models import Project
from projects.permissions import ObjectPermission
from projects.services import get_site_main_project
from utils.the_math.formulas import scale_location
=======
from dateutil.parser import parse as date_parse

>>>>>>> 9025b944
from migrator.utils import paginated_query
from posts.models import Notebook, Post
from projects.services import get_site_main_project
from questions.models import Question, Conditional, GroupOfQuestions
from utils.the_math.formulas import scale_location


def unscaled_location_to_string_location(
    question: Question, unscaled_location: float
) -> str:
    if question.type == "binary":
        return "yes" if unscaled_location == 1.0 else "no"
    if question.type == "multiple_choice":
        return question.options[int(unscaled_location)]
    # continuous
    if unscaled_location == 2:
        return "below_lower_bound"
    if unscaled_location == 3:
        return "above_upper_bound"
    actual_location = scale_location(
        question.zero_point, question.max, question.min, unscaled_location
    )
    if question.type == "date":
        return datetime.fromtimestamp(actual_location).isoformat()
    return str(actual_location)


def create_question(question: dict, **kwargs) -> Question:
    possibilities = json.loads(question["possibilities"])
    max = None
    min = None
    open_upper_bound = None
    open_lower_bound = None
    options = None
    zero_point = None
    if None in question["option_labels"] or not question["option_labels"]:
        question["option_labels"] = None
    if possibilities.get("type", None) == "binary":
        question_type = "binary"
    elif possibilities.get("type", None) == "continuous":
        if possibilities.get("format", None) == "num":
            question_type = "numeric"
            if isinstance(possibilities["scale"]["max"], list):
                max = possibilities["scale"]["max"][0]
            else:
                max = possibilities["scale"]["max"]
            if isinstance(possibilities["scale"]["min"], list):
                min = possibilities["scale"]["min"][0]
            else:
                min = possibilities["scale"]["min"]
        else:
            question_type = "date"
            max = date_parse(possibilities["scale"]["max"]).timestamp()
            min = date_parse(possibilities["scale"]["min"]).timestamp()
        deriv_ratio = possibilities["scale"].get("deriv_ratio", 1)
        if deriv_ratio != 1:
            zero_point = (deriv_ratio * min - max) / (deriv_ratio - 1)
        open_upper_bound = possibilities.get("low", None) == "tail"
        open_lower_bound = possibilities.get("high", None) == "tail"
    elif question["option_labels"] is not None:
        question_type = "multiple_choice"
        options = question["option_labels"]
    else:
        return None

    new_question = Question(
        id=question["id"],
        title=question["title"],
        max=max,
        min=min,
        open_upper_bound=open_upper_bound,
        open_lower_bound=open_lower_bound,
        options=options,
        closed_at=question["close_time"],
        description=question["description"],
        created_at=question["created_time"],
        edited_at=question["edited_time"],
        resolved_at=question["resolve_time"],
        type=question_type,
        possibilities=possibilities,
        zero_point=zero_point,
        **kwargs,
    )

    resolution: str | None = None
    resolution_float = question["resolution"]
    if (resolution_float is not None) and (resolution_float >= 0):
        resolution = unscaled_location_to_string_location(
            new_question, resolution_float
        )
    new_question.resolution = resolution

    return new_question


def create_post(question: dict, **kwargs) -> Post:
    curation_status = Post.CurationStatus.DRAFT

    if (
        question["approved_by_id"]
        or (
            question["approved_time"]
            and question["approved_time"] < django.utils.timezone.now()
        )
        or (
            question["publish_time"]
            and question["publish_time"] < django.utils.timezone.now()
        )
    ):
        curation_status = Post.CurationStatus.APPROVED
    """if question["resolve_time"] < django.utils.timezone.now() and (
        (
            question["approved_time"]
            and question["approved_time"] < django.utils.timezone.now()
        )
        or question["approved_by_id"]
    ):"""
    if question["resolution"] is not None:
        curation_status = Post.CurationStatus.RESOLVED
    if question["mod_status"] == "PENDING":
        curation_status = Post.CurationStatus.PENDING
    if question["mod_status"] == "REJECTED":
        curation_status = Post.CurationStatus.REJECTED
    if question["mod_status"] == "DELETED":
        curation_status = Post.CurationStatus.DELETED

<<<<<<< HEAD
    post = Post(
=======
    curation_status_dates = list(
        filter(bool, [question["publish_time"], question["approved_time"]])
    )

    return Post(
>>>>>>> 9025b944
        # Keeping the same ID as the old question
        id=question["id"],
        title=question["title"],
        author_id=question["author_id"],
        approved_by_id=question["approved_by_id"],
        closed_at=question["close_time"],
        curation_status=curation_status,
        curation_status_updated_at=(
            max(curation_status_dates) if curation_status_dates else None
        ),
        published_at=question["publish_time"],
        created_at=question["created_time"],
        edited_at=question["edited_time"],
        approved_at=question["approved_time"],
        default_project=get_site_main_project(),
        **kwargs,
    )

    return post


def migrate_questions():
    print("Migrating simple questions...")
    migrate_questions__simple()
    print("Migrating composite questions...")
    migrate_questions__composite()


def migrate_questions__simple():
    questions = []
    posts = []

    for old_question in paginated_query(
        """SELECT
                q.*,
                ARRAY_AGG(o.label) AS option_labels
            FROM
                metac_question_question q
            LEFT JOIN
                metac_question_option o ON q.id = o.question_id
            WHERE type not in ('conditional_group', 'group', 'notebook', 'discussion', 'claim') and group_id is null
            GROUP BY
        q.id;"""
    ):
        question = create_question(old_question)
        if question is not None:
            questions.append(question)
            posts.append(create_post(old_question, question_id=old_question["id"]))
    Question.objects.bulk_create(questions)
    Post.objects.bulk_create(posts)


#
# Migrating question which have parents
#


def migrate_questions__composite():
    old_groups = {}

    for old_question in paginated_query(
        """SELECT 
<<<<<<< HEAD
                        q.*, 
                        qc.parent_id as condition_id, 
                        qc.unconditional_question_id as condition_child_id, 
                        qc.resolution as qc_resolution, qc.image_url as image_url FROM (
                                SELECT
                                    q.*,
                                    ARRAY_AGG(o.label) AS option_labels
                                FROM
                                    metac_question_question q
                                LEFT JOIN
                                    metac_question_option o ON q.id = o.question_id
                                WHERE  type in ('conditional_group', 'group', 'notebook', 'discussion', 'claim') or group_id is not null
                                
                                GROUP BY q.id
                            ) q
                    LEFT JOIN 
                        metac_question_conditional qc ON qc.child_id = q.id
                    -- Ensure parents go first
                    ORDER BY group_id DESC;
                                                            """,
=======
                            q.*, 
                            qc.parent_id as condition_id, 
                            qc.unconditional_question_id as condition_child_id, 
                            qc.resolution as qc_resolution FROM (
                                    SELECT
                                        q.*,
                                        ARRAY_AGG(o.label) AS option_labels
                                    FROM
                                        metac_question_question q
                                    LEFT JOIN
                                        metac_question_option o ON q.id = o.question_id
                                    WHERE  type in ('conditional_group', 'group', 'notebook', 'discussion', 'claim') or group_id is not null
                                    
                                    GROUP BY q.id
                                ) q
                        LEFT JOIN 
                            metac_question_conditional qc ON qc.child_id = q.id
                        -- Ensure parents go first
                        ORDER BY group_id DESC;
                                                                """,
>>>>>>> 9025b944
        itersize=10000,
    ):
        group_id = old_question["group_id"]

        # If root
        if not group_id:
            old_groups[old_question["id"]] = {**old_question, "children": []}
        else:
            old_groups[group_id]["children"].append(old_question)

    print("Migrating notebooks")
    migrate_questions__notebook(list(old_groups.values()))

    print("Migrating groups")
    migrate_questions__groups(list(old_groups.values()))

    print("Migrating conditional pairs")
    migrate_questions__conditional(list(old_groups.values()))


def migrate_questions__groups(root_questions: list[dict]):
    """
    Migrates Conditional Questions
    """

    questions = []
    groups = []
    posts = []

    for root_question in root_questions:
        if root_question["type"] == "group":
            # Conditionals without children
            if not root_question["children"]:
                continue

            # Please note: to simplify the process, our GroupOfQuestions will have the same id
            groups.append(GroupOfQuestions(id=root_question["id"]))

            for child in root_question["children"]:
                questions.append(create_question(child, group_id=root_question["id"]))

            # Create post from the root question, but don't create a root question
            posts.append(
                create_post(root_question, group_of_questions_id=root_question["id"])
            )

    GroupOfQuestions.objects.bulk_create(groups)
    Question.objects.bulk_create(questions)
    Post.objects.bulk_create(posts)


def remove_newlines(match):
    return match.group(0).replace("\n", " ")


def remove_spaces(match):
    return match.group(0).replace(" ", "")


def convert_iframes_to_embedded_questions(html):
    parts = re.split(r"(<iframe[^>]*>.*?</iframe>)", html, flags=re.DOTALL)

    converted_parts = []
    for part in parts:
        if part.startswith("<iframe"):
            match = re.search(r"questions/question_embed/(\d+)/", part)
            if match:
                question_id = match.group(1)
                converted_parts.append(f'<EmbeddedQuestion id="{question_id}" />')
        else:
            converted_parts.append(html2text.html2text(part))

    md = "\n".join(converted_parts)
    md = re.sub(r"\[([^\]]*)\]", remove_newlines, md)
    md = re.sub(r"\(([^)]*)\)", remove_newlines, md)
    md = re.sub(r"\(([^)]*)\)", remove_spaces, md)

    return md


def migrate_questions__notebook(root_questions: list[dict]):
    """
    Migrates Conditional Questions
    """

    """
    For news we classify them with 3 special "new_thing" tags that we'll create to track these projects
    @Hlib can you figure this out please?
    Programs is project 2421
    Research is 2423
    Platform is 2424
    """

    related_notebook_projects = list(
        paginated_query(
            f"""
        SELECT qpp.question_id as question_id, p.id as id, p.name as name, p.type as type,
        p.slug, p.subtitle, p.description, p.header_image, p.header_logo, p.meta_description
                                                     ,p.created_at, p.edited_at, p.meta_description
        FROM metac_project_project p
        JOIN metac_project_questionprojectpermissions qpp ON p.id = qpp.project_id
        WHERE (p.type = 'PF' OR p.type = 'JO')
    """
        )
    )

    for root_question in root_questions:
        if root_question["type"] in ["notebook", "discussion", "claim"]:
            sub_related_notebook_projects = [
                x
                for x in related_notebook_projects
                if x["question_id"] == root_question["id"]
            ]

            projects = []
            for project_obj in sub_related_notebook_projects:
                project = Project.objects.filter(id=project_obj["id"]).first()
                if not project:
                    project = Project(
                        # We keep original IDS for old projects
                        id=project_obj["id"],
                        type=(
                            Project.ProjectTypes.PUBLIC_FIGURE
                            if project_obj["type"] == "PF"
                            else Project.ProjectTypes.NEWS_CATEGORY
                        ),
                        leaderboard_type=None,
                        name=project_obj["name"],
                        slug=project_obj["slug"],
                        subtitle=project_obj["subtitle"],
                        description=project_obj["description"],
                        header_image=project_obj["header_image"],
                        header_logo=project_obj["header_logo"],
                        prize_pool=None,
                        close_date=None,
                        start_date=None,
                        sign_up_fields=[],
                        meta_description=project_obj["meta_description"],
                        created_at=(
                            project_obj["created_at"]
                            if project_obj["created_at"]
                            else timezone.now()
                        ),
                        edited_at=project_obj["edited_at"],
                        default_permission=ObjectPermission.VIEWER,
                    )
                    project.save()
                projects.append(project)

            if root_question["type"] == "notebook":
                notebook_type = Notebook.NotebookType.NEWS
            elif root_question["type"] == "discussion":
                notebook_type = Notebook.NotebookType.DISCUSSION
            elif root_question["type"] == "claim":
                notebook_type = Notebook.NotebookType.PUBLIC_FIGURE
            else:
                raise Exception("Unknown notebook type")

            markdown = convert_iframes_to_embedded_questions(
                root_question["description_html"]
            )
<<<<<<< HEAD
            notebook = Notebook(
                id=root_question["id"],
                markdown=markdown,
                type=notebook_type,
                image_url=root_question["image_url"],
=======
            notebooks.append(
                Notebook(id=root_question["id"], markdown=markdown, type=notebook_type)
>>>>>>> 9025b944
            )
            # Create post from the root question, but don't create a root question
            post = create_post(root_question, notebook_id=root_question["id"])

            notebook.save()
            post.save()
            post.projects.set([get_site_main_project(), *projects])
            post.save()


def migrate_questions__conditional(root_questions: list[dict]):
    """
    Migrates Conditional Questions
    """

    questions = []
    conditionals = []
    posts = []
    existing_question_ids = Question.objects.values_list("id", flat=True)

    for root_question in root_questions:
        if root_question["type"] == "conditional_group":
            # Conditionals without children
            if not root_question["children"]:
                continue

            def get_children_relation_id_by_attr(id_attr: str):
                attrs = [c[id_attr] for c in root_question["children"]]

                assert len(set(attrs)) == 1

                _id = attrs[0]

                # Check related questions already exist in our db
                if _id not in existing_question_ids:
                    print(
                        f"Related question to the conditional pair with the attr {id_attr} does not exist. Q_ID: {_id}"
                    )

                    return

                return _id

            old_question_yes = next(
                q for q in root_question["children"] if q["qc_resolution"] == 1
            )
            old_question_no = next(
                q for q in root_question["children"] if q["qc_resolution"] == 0
            )

            condition_id = get_children_relation_id_by_attr("condition_id")
            condition_child_id = get_children_relation_id_by_attr("condition_child_id")

            if not condition_id or not condition_child_id:
                continue

            # Please note: to simplify the process, our Conditional Question will have the same id
            # as our old Root Conditional Question!
            conditionals.append(
                Conditional(
                    id=root_question["id"],
                    condition_id=condition_id,
                    condition_child_id=condition_child_id,
                    question_yes_id=old_question_yes["id"],
                    question_no_id=old_question_no["id"],
                )
            )

            questions.append(create_question(old_question_yes))
            questions.append(create_question(old_question_no))

            # Create post from the root question, but don't create a root question
            posts.append(create_post(root_question, conditional_id=root_question["id"]))

    Question.objects.bulk_create(questions)
    Conditional.objects.bulk_create(conditionals)
    Post.objects.bulk_create(posts)<|MERGE_RESOLUTION|>--- conflicted
+++ resolved
@@ -4,7 +4,6 @@
 
 import django
 import html2text
-<<<<<<< HEAD
 import re
 from django.utils import timezone
 
@@ -12,10 +11,8 @@
 from projects.permissions import ObjectPermission
 from projects.services import get_site_main_project
 from utils.the_math.formulas import scale_location
-=======
 from dateutil.parser import parse as date_parse
 
->>>>>>> 9025b944
 from migrator.utils import paginated_query
 from posts.models import Notebook, Post
 from projects.services import get_site_main_project
@@ -142,15 +139,11 @@
     if question["mod_status"] == "DELETED":
         curation_status = Post.CurationStatus.DELETED
 
-<<<<<<< HEAD
-    post = Post(
-=======
     curation_status_dates = list(
         filter(bool, [question["publish_time"], question["approved_time"]])
     )
 
     return Post(
->>>>>>> 9025b944
         # Keeping the same ID as the old question
         id=question["id"],
         title=question["title"],
@@ -168,8 +161,6 @@
         default_project=get_site_main_project(),
         **kwargs,
     )
-
-    return post
 
 
 def migrate_questions():
@@ -213,28 +204,6 @@
 
     for old_question in paginated_query(
         """SELECT 
-<<<<<<< HEAD
-                        q.*, 
-                        qc.parent_id as condition_id, 
-                        qc.unconditional_question_id as condition_child_id, 
-                        qc.resolution as qc_resolution, qc.image_url as image_url FROM (
-                                SELECT
-                                    q.*,
-                                    ARRAY_AGG(o.label) AS option_labels
-                                FROM
-                                    metac_question_question q
-                                LEFT JOIN
-                                    metac_question_option o ON q.id = o.question_id
-                                WHERE  type in ('conditional_group', 'group', 'notebook', 'discussion', 'claim') or group_id is not null
-                                
-                                GROUP BY q.id
-                            ) q
-                    LEFT JOIN 
-                        metac_question_conditional qc ON qc.child_id = q.id
-                    -- Ensure parents go first
-                    ORDER BY group_id DESC;
-                                                            """,
-=======
                             q.*, 
                             qc.parent_id as condition_id, 
                             qc.unconditional_question_id as condition_child_id, 
@@ -255,7 +224,6 @@
                         -- Ensure parents go first
                         ORDER BY group_id DESC;
                                                                 """,
->>>>>>> 9025b944
         itersize=10000,
     ):
         group_id = old_question["group_id"]
@@ -417,16 +385,11 @@
             markdown = convert_iframes_to_embedded_questions(
                 root_question["description_html"]
             )
-<<<<<<< HEAD
             notebook = Notebook(
                 id=root_question["id"],
                 markdown=markdown,
                 type=notebook_type,
                 image_url=root_question["image_url"],
-=======
-            notebooks.append(
-                Notebook(id=root_question["id"], markdown=markdown, type=notebook_type)
->>>>>>> 9025b944
             )
             # Create post from the root question, but don't create a root question
             post = create_post(root_question, notebook_id=root_question["id"])
